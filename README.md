# DeepWriting
Code for `DeepWriting: Making Digital Ink Editable via Deep Generative Modeling` [paper](https://arxiv.org/abs/1801.08379).

[![Watch the video](https://img.youtube.com/vi/NVF-1csvVvc/0.jpg)](https://www.youtube.com/watch?v=NVF-1csvVvc)

Implementation of conditional variational RNNs (C-VRNN).

## Dataset
We collected data from 94 authors by using [IAMOnDB](http://www.fki.inf.unibe.ch/databases/iam-handwriting-database) corpus. After discarding noisy samples of IAMOnDB, we compiled a dataset of 294 authors, fully segmented. You can download our preprocessed data from [project page](https://ait.ethz.ch/projects/2018/deepwriting/downloads/deepwriting_dataset.tar.gz).

<<<<<<< HEAD
## Pretrained Model
1. You can download a pretrained model from [our project page](https://ait.ethz.ch/projects/2018/deepwriting/downloads/tf-1514981744-deepwriting_synthesis_model.tar.gz).
2. Either move under `<repository_path>/runs/` or update `validation data path.` in config.json.
3. You can run
=======
The dataset is in compressed .npz format. Strokes, labels and statistics can be accessed by using <key, value> pairs. We split handwriting samples by end-of-characters such that each sample consists of ~300 strokes. Samples are then moved to the origin and represented by using the offset values between consecutive strokes.

For example, you can visualize validation samples with indices 1, 5 and 20 by running
>>>>>>> af2431ce
```
python visualize_hw.py -D ./data/deepwriting_validation.npz -O ./data_images -S 1 5 20
```

If you use our data, we kindly ask you to cite our work, and also fill [IAMOnDB's registration form](http://www.fki.inf.unibe.ch/DBs/iamDB/iLogin/index.php) and follow their citation requirements since our dataset extends IAMOnDB.

## Training Model
1. Training details and hyper-parameters are defined in `config.py`.
2. Download training dataset and copy into `data` folder. Otherwise, don't forget to update `training_data` and `validation_data` entries in `config.py`.
3. Set `PYTHONPATH` to include `source`.
```
export PYTHONPATH=$PYTHONPATH:./source
```
4. Run training
```
python tf_train_hw.py -S <path_to_save_experiment>
```
5. If you want to continue training 
```
python tf_train_hw.py -S <path_to_save_experiment> -M <model_folder_name>
```

## Evaluating Model
1. You can either train a model or download our pretrained model from [project page](https://ait.ethz.ch/projects/2018/deepwriting/downloads/tf-1514981744-deepwriting_synthesis_model.tar.gz).
2. You can run
```
python tf_evaluate_hw.py -S <path_to_save_experiment> -M <model_folder_name> -QL
```
3. Evaluation options are defined in `tf_evaluate_hw.py` globally.


## Dependencies
1. numpy
2. Tensorflow 1.2+ (not sure if earlier versions work.)
3. matplotlib
4. OpenCV (pip install opencv-python is enough)
5. svgwrite
<<<<<<< HEAD
6. scipy
7. sklearn
8. Pillow
=======

## Missing
We are not planning to release demo interface.

## Citation
If you use this code or dataset in your research, please cite us as follows:
```
@inproceedings{Aksan:2018:DeepWriting,
	author = {Aksan, Emre and Pece, Fabrizio and Hilliges, Otmar},
	title = {{DeepWriting: Making Digital Ink Editable via Deep Generative Modeling}},
	booktitle = {SIGCHI Conference on Human Factors in Computing Systems},
	series = {CHI '18},
	year = {2018},
	location = {Montr{\'}eal, Canada},
	publisher = {ACM},
	address = {New York, NY, USA},
}
```
>>>>>>> af2431ce
<|MERGE_RESOLUTION|>--- conflicted
+++ resolved
@@ -8,16 +8,9 @@
 ## Dataset
 We collected data from 94 authors by using [IAMOnDB](http://www.fki.inf.unibe.ch/databases/iam-handwriting-database) corpus. After discarding noisy samples of IAMOnDB, we compiled a dataset of 294 authors, fully segmented. You can download our preprocessed data from [project page](https://ait.ethz.ch/projects/2018/deepwriting/downloads/deepwriting_dataset.tar.gz).
 
-<<<<<<< HEAD
-## Pretrained Model
-1. You can download a pretrained model from [our project page](https://ait.ethz.ch/projects/2018/deepwriting/downloads/tf-1514981744-deepwriting_synthesis_model.tar.gz).
-2. Either move under `<repository_path>/runs/` or update `validation data path.` in config.json.
-3. You can run
-=======
 The dataset is in compressed .npz format. Strokes, labels and statistics can be accessed by using <key, value> pairs. We split handwriting samples by end-of-characters such that each sample consists of ~300 strokes. Samples are then moved to the origin and represented by using the offset values between consecutive strokes.
 
 For example, you can visualize validation samples with indices 1, 5 and 20 by running
->>>>>>> af2431ce
 ```
 python visualize_hw.py -D ./data/deepwriting_validation.npz -O ./data_images -S 1 5 20
 ```
@@ -35,7 +28,7 @@
 ```
 python tf_train_hw.py -S <path_to_save_experiment>
 ```
-5. If you want to continue training 
+5. If you want to continue training
 ```
 python tf_train_hw.py -S <path_to_save_experiment> -M <model_folder_name>
 ```
@@ -55,11 +48,6 @@
 3. matplotlib
 4. OpenCV (pip install opencv-python is enough)
 5. svgwrite
-<<<<<<< HEAD
-6. scipy
-7. sklearn
-8. Pillow
-=======
 
 ## Missing
 We are not planning to release demo interface.
@@ -77,5 +65,4 @@
 	publisher = {ACM},
 	address = {New York, NY, USA},
 }
-```
->>>>>>> af2431ce
+```